--- conflicted
+++ resolved
@@ -9,48 +9,31 @@
 import QueueIcon from '@mui/icons-material/Queue';
 import WorkIcon from '@mui/icons-material/Work';
 import InfoBox from './InfoBox/InfoBox';
-<<<<<<< HEAD
+import { humanFileSize } from '../utils/FormatUtils';
 import { AppStateContext } from '../Context';
 
 
-const StatusBar: FC = (): JSX.Element => {
-  const { status } = useContext(AppStateContext);
-=======
-import { humanFileSize } from '../utils/FormatUtils';
 
 
-const StatusBar: FC<{stagesStatus: StagesSummeryStore | undefined, executorStatus: SparkExecutorsStatus | undefined, sql: EnrichedSparkSQL | undefined}> = (
-    {stagesStatus, executorStatus, sql}): JSX.Element => {
-      if(stagesStatus === undefined || executorStatus === undefined) {
-        return <Progress />;
-      }
->>>>>>> db894564
+const StatusBar: FC = (): JSX.Element => {
+  const { status, sql } = useContext(AppStateContext);
 
+  const currentSql = sql === undefined ? undefined : sql.sqls[sql.sqls.length - 1]
   const stagesStatus = status?.stages;
   const executorStatus = status?.executors;
   if (stagesStatus === undefined || executorStatus === undefined) {
     return <Progress />;
   }
 
-<<<<<<< HEAD
   const numOfExecutorsText = executorStatus.numOfExecutors === 0 ? "1 (driver)" : executorStatus.numOfExecutors.toString();
 
   return (<Grid container spacing={3} sx={{ mt: 2, mb: 2 }} display="flex" justifyContent="center" alignItems="center">
     <InfoBox title="Status" text={stagesStatus.status} color="#7e57c2" icon={ApiIcon}></InfoBox>
     <InfoBox title="Executors" text={numOfExecutorsText} color="#52b202" icon={WorkIcon}></InfoBox>
-    <InfoBox title="Input" text={stagesStatus.totalInput} color="#26a69a" icon={ArrowDownwardIcon}></InfoBox>
-    <InfoBox title="Output" text={stagesStatus.totalOutput} color="#ffa726" icon={ArrowUpwardIcon}></InfoBox>
+    {currentSql === undefined || currentSql.metrics === undefined ? null : <InfoBox title="Query Input" text={humanFileSize(currentSql.metrics.inputBytes)} color="#26a69a" icon={ArrowDownwardIcon}></InfoBox>}
+    {currentSql === undefined || currentSql.metrics === undefined ? null : <InfoBox title="Query Output" text={humanFileSize(currentSql.metrics.outputBytes)} color="#ffa726" icon={ArrowUpwardIcon}></InfoBox>}
     <InfoBox title="Pending Tasks" text={stagesStatus.totalPendingTasks.toString()} icon={QueueIcon}></InfoBox>
   </Grid>);
-=======
-      return (<Grid container spacing={3} sx={{ mt: 2, mb: 2 }} display="flex" justifyContent="center" alignItems="center">
-          <InfoBox title="Status" text={stagesStatus.status} color="#7e57c2" icon={ApiIcon}></InfoBox>
-          <InfoBox title="Executors" text={numOfExecutorsText} color="#52b202" icon={WorkIcon}></InfoBox>
-          {sql === undefined || sql.metrics === undefined ? null : <InfoBox title="Query Input" text={humanFileSize(sql.metrics.inputBytes)} color="#26a69a" icon={ArrowDownwardIcon}></InfoBox>}
-          {sql === undefined || sql.metrics === undefined ? null : <InfoBox title="Query Output" text={humanFileSize(sql.metrics.outputBytes)} color="#ffa726" icon={ArrowUpwardIcon}></InfoBox>}
-          <InfoBox title="Pending Tasks" text={stagesStatus.totalPendingTasks.toString()} icon={QueueIcon}></InfoBox>
-        </Grid>);
->>>>>>> db894564
 };
 
 export default StatusBar;